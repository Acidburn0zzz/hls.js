
## Hello hls.js!

### First step: setup and support

First include `https://cdn.jsdelivr.net/hls.js/latest/hls.min.js` (or `/hls.js` for unminified) in your web page.

```html
  <script src="https://cdn.jsdelivr.net/hls.js/latest/hls.min.js"></script>
```

Invoke the following static method: `Hls.isSupported()` to check whether your browser is supporting [MediaSource Extensions](http://w3c.github.io/media-source/).

```html
  <script src="https://cdn.jsdelivr.net/hls.js/latest/hls.min.js"></script>
  <script>
    if (Hls.isSupported()) {
 	    console.log("hello hls.js!");
    }
  </script>
```

### Second step: instantiate Hls object and bind it to `<video>` element

Let's

   - create a `<video>` element
   - create a new HLS object
   - bind video element to this HLS object

```html
  <script src="https://cdn.jsdelivr.net/hls.js/latest/hls.min.js"></script>

  <video id="video"></video>
  <script>
    if (Hls.isSupported()) {
      var video = document.getElementById('video');
      var hls = new Hls();
      // bind them together
      hls.attachMedia(video);
      // MEDIA_ATTACHED event is fired by hls object once MediaSource is ready
      hls.on(Hls.Events.MEDIA_ATTACHED, function () {
		    console.log("video and hls.js are now bound together !");
      });
    }
  </script>
```

### Third step: load a manifest

You need to provide manifest URL as below:

```html
  <script src="https://cdn.jsdelivr.net/hls.js/latest/hls.min.js"></script>

  <video id="video"></video>
  <script>
    if (Hls.isSupported()) {
      var video = document.getElementById('video');
      var hls = new Hls();
      // bind them together
      hls.attachMedia(video);
      hls.on(Hls.Events.MEDIA_ATTACHED, function () {
        console.log("video and hls.js are now bound together !");
        hls.loadSource("http://my.streamURL.com/playlist.m3u8");
        hls.on(Hls.Events.MANIFEST_PARSED, function (event, data) {
          console.log("manifest loaded, found " + data.levels.length + " quality level");
        });
      });
    }
  </script>
```

### Fourth step: control through `<video>` element

Video is controlled through HTML `<video>` element.

HTMLVideoElement control and events could be used seamlessly.

```js
  video.play();
```

### Fifth step: error handling

All errors are signalled through a unique single event.

Each error is categorized by:

  - its type:
    - `Hls.ErrorTypes.NETWORK_ERROR` for network related errors
    - `Hls.ErrorTypes.MEDIA_ERROR` for media/video related errors
    - `Hls.ErrorTypes.OTHER_ERROR` for all other errors
  - its details:
    - refer to [Errors details](#Errors)
  - its fatality:
    - `false` if error is not fatal, hls.js will try to recover it
    - `true` if error is fatal, an action is required to (try to) recover it.

Full details are described [below](#Errors)

See sample code below to listen to errors:

```js
  hls.on(Hls.Events.ERROR, function (event, data) {
    var errorType = data.type;
    var errorDetails = data.details;
    var errorFatal = data.fatal;
    
    switch(data.details) {
      case hls.ErrorDetails.FRAG_LOAD_ERROR:
        // ....
        break;
      default:
        break;
    }
  }
```

#### Fatal Error Recovery

Hls.js provides means to 'try to' recover fatal network and media errors, through these 2 methods:

##### `hls.startLoad()`

Should be invoked to recover network error.

##### `hls.recoverMediaError()`

Should be invoked to recover media error.

##### Error recovery sample code

```js
  hls.on(Hls.Events.ERROR, function (event, data) {
    if (data.fatal) {
      switch(data.type) {
      case Hls.ErrorTypes.NETWORK_ERROR:
      // try to recover network error
        console.log("fatal network error encountered, try to recover");
        hls.startLoad();
        break;
      case Hls.ErrorTypes.MEDIA_ERROR:
        console.log("fatal media error encountered, try to recover");
        hls.recoverMediaError();
        break;
      default:
      // cannot recover
        hls.destroy();
        break;
      }
    }
  });
```

##### `hls.swapAudioCodec()`

If media error are still raised after calling `hls.recoverMediaError()`,
calling this method, could be useful to workaround audio codec mismatch.
the workflow should be:

on Media Error: first call `hls.swapAudioCodec()`, then call `hls.recoverMediaError()`.

### Final step: destroying, switching between streams

`hls.destroy()` should be called to free used resources and destroy hls context.


## Fine Tuning

Configuration parameters could be provided to hls.js upon instantiation of `Hls` object.

```js
  var config = {
    autoStartLoad: true,
    capLevelToPlayerSize: false,
    debug: false,
    defaultAudioCodec: undefined,
    maxBufferLength: 30,
    maxMaxBufferLength: 600,
    maxBufferSize: 60*1000*1000,
    maxBufferHole: 0.3,
    maxSeekHole: 2,
    seekHoleNudgeDuration: 0.01,
    maxFragLookUpTolerance: 0.2,
    liveSyncDurationCount: 3,
    liveMaxLatencyDurationCount: 10,
    enableWorker: true,
    enableSoftwareAES: true,
    manifestLoadingTimeOut: 10000,
    manifestLoadingMaxRetry: 6,
    manifestLoadingRetryDelay: 500,
    levelLoadingTimeOut: 10000,
    levelLoadingMaxRetry: 6,
    levelLoadingRetryDelay: 500,
    fragLoadingTimeOut: 20000,
    fragLoadingMaxRetry: 6,
    fragLoadingRetryDelay: 500,
    startFragPrefech: false,
    appendErrorMaxRetry: 3,
    loader: customLoader,
    fLoader: customFragmentLoader,
    pLoader: customPlaylistLoader,
    xhrSetup: XMLHttpRequestSetupCallback,
    abrController: customAbrController,
    timelineController: TimelineController,
    enableCEA708Captions: true,
    stretchShortVideoTrack: false,
  };

  var hls = new Hls(config);
```

#### `Hls.DefaultConfig get/set`

This getter/setter allows to retrieve and override Hls default configuration.
This configuration will be applied by default to all instances.

#### `capLevelToPlayerSize`

(default: `false`)
 
  - if set to true, the adaptive algorithm with limit levels usable in auto-quality by the HTML video element dimensions (width and height)
  - if set to false, levels will not be limited. All available levels could be used in auto-quality mode taking only bandwidth into consideration.
 
#### `debug`

(default: `false`)

Setting `config.debug = true;` will turn on debug logs on JS console.

A logger object could also be provided for custom logging: `config.debug = customLogger;`.

#### `autoStartLoad`

(default: `true`)

 - if set to true, start level playlist and first fragments will be loaded automatically, after triggering of `Hls.Events.MANIFEST_PARSED` event
 - if set to false, an explicit API call (`hls.startLoad()`) will be needed to start quality level/fragment loading.

#### `defaultAudioCodec`

(default: `undefined`)

 If audio codec is not signaled in variant manifest, or if only a stream manifest is provided, hls.js tries to guess audio codec by parsing audio sampling rate in ADTS header. If sampling rate is less or equal than 22050 Hz, then hls.js assumes it is HE-AAC, otherwise it assumes it is AAC-LC. This could result in bad guess, leading to audio decode error, ending up in media error.
 It is possible to hint default audiocodec to hls.js by configuring this value as below:
  - `mp4a.40.2` (AAC-LC) or 
  - `mp4a.40.5` (HE-AAC) or
  - `undefined` (guess based on sampling rate)

#### `maxBufferLength`

(default: `30` seconds)

Maximum buffer length in seconds. If buffer length is/become less than this value, a new fragment will be loaded.
This is the guaranteed buffer length hls.js will try to reach, regardless of maxBufferSize.

#### `maxBufferSize`

(default: 60 MB)

'Minimum' maximum buffer size in bytes. If buffer size upfront is bigger than this value, no fragment will be loaded.

#### `maxBufferHole`

(default: `0.3` seconds)

'Maximum' inter-fragment buffer hole tolerance that hls.js can cope with when searching for the next fragment to load.
When switching between quality level, fragments might not be perfectly aligned.
This could result in small overlapping or hole in media buffer. This tolerance factor helps cope with this.

#### `maxSeekHole`

(default: `2` seconds)

In case playback is stalled, and a buffered range is available upfront, less than `maxSeekHole` seconds from current media position,
hls.js will jump over this buffer hole to reach the beginning of this following buffered range.
`maxSeekHole` allows to configure this jumpable threshold.

#### `seekHoleNudgeDuration`

(default 0.01s)

In case playback is still stalling although a seek over buffer hole just occured, hls.js will seek to next buffer start + (number of consecutive stalls * `seekHoleNudgeDuration`) to try to restore playback.

#### `maxFragLookUpTolerance`

(default 0.2s)

This tolerance factor is used during fragment lookup.
Instead of checking whether buffered.end is located within [start, end] range, frag lookup will be done by checking  within [start-maxFragLookUpTolerance, end-maxFragLookUpTolerance] range.

This tolerance factor is used to cope with situations like:
```
buffered.end = 9.991
frag[0] : [0,10]
frag[1] : [10,20]
```
`buffered.end` is within `frag[0]` range, but as we are close to `frag[1]`, `frag[1]` should be choosen instead

If `maxFragLookUpTolerance = 0.2`,
this lookup will be adjusted to 
```
frag[0] : [-0.2,9.8]
frag[1] : [9.8,19.8]
```
This time, `buffered.end` is within `frag[1]` range, and `frag[1]` will be the next fragment to be loaded, as expected.

#### `maxMaxBufferLength`

(default 600s)

Maximum buffer length in seconds. Hls.js will never exceed this value, even if `maxBufferSize` is not reached yet.

hls.js tries to buffer up to a maximum number of bytes (60 MB by default) rather than to buffer up to a maximum nb of seconds.
this is to mimic the browser behaviour (the buffer eviction algorithm is starting after the browser detects that video buffer size reaches a limit in bytes)

`maxBufferLength` is the minimum guaranteed buffer length that hls.js will try to achieve, even if that value exceeds the amount of bytes 60 MB of memory.
`maxMaxBufferLength` acts as a capping value, as if bitrate is really low, you could need more than one hour of buffer to fill 60 MB.

#### `liveSyncDurationCount`
(default: `3`)

edge of live delay, expressed in multiple of `EXT-X-TARGETDURATION`.
if set to 3, playback will start from fragment N-3, N being the last fragment of the live playlist.
decreasing this value is likely to cause playback stalls.

#### `liveMaxLatencyDurationCount`
(default: `Infinity`)

maximum delay allowed from edge of live, expressed in multiple of `EXT-X-TARGETDURATION`.
if set to 10, the player will seek back to `liveSyncDurationCount` whenever the next fragment to be loaded is older than N-10, N being the last fragment of the live playlist.
If set, this value must be stricly superior to `liveSyncDurationCount`
a value too close from `liveSyncDurationCount` is likely to cause playback stalls.

#### `liveSyncDuration`
(default: `undefined`)

Alternative parameter to ```liveSyncDurationCount```, expressed in seconds vs number of segments.
If defined in the configuration object, `liveSyncDuration` will take precedence over the default `liveSyncDurationCount`.
You can't define this parameter and either `liveSyncDurationCount` or `liveMaxLatencyDurationCount` in your configuration object at the same time.
A value too low (inferior to ~3 segment durations) is likely to cause playback stalls.

#### `liveMaxLatencyDuration`

(default: `undefined`)

Alternative parameter to `liveMaxLatencyDurationCount`, expressed in seconds vs number of segments.
If defined in the configuration object, `liveMaxLatencyDuration` will take precedence over the default `liveMaxLatencyDurationCount`.
If set, this value must be stricly superior to `liveSyncDuration` which must be defined as well.
You can't define this parameter and either `liveSyncDurationCount` or `liveMaxLatencyDurationCount` in your configuration object at the same time.
A value too close from `liveSyncDuration` is likely to cause playback stalls.

#### `enableWorker`

(default: `true`)

Enable WebWorker (if available on browser) for TS demuxing/MP4 remuxing, to improve performance and avoid lag/frame drops.

#### `enableSoftwareAES`

(default: `true`)

Enable to use JavaScript version AES decryption for fallback of WebCrypto API.

#### `fragLoadingTimeOut` / `manifestLoadingTimeOut` / `levelLoadingTimeOut`

(default: 60000ms for fragment / 10000ms for level and manifest)

URL Loader timeout.
A timeout callback will be triggered if loading duration exceeds this timeout.
no further action will be done : the load operation will not be cancelled/aborted.
It is up to the application to catch this event and treat it as needed.

#### `fragLoadingMaxRetry` / `manifestLoadingMaxRetry` / `levelLoadingMaxRetry`

(default: `3`)

Max number of load retries.

#### `fragLoadingRetryDelay` / `manifestLoadingRetryDelay` / `levelLoadingRetryDelay`

(default: `1000` ms)

Initial delay between `XMLHttpRequest` error and first load retry (in ms).
Any I/O error will trigger retries every 500ms,1s,2s,4s,8s, ... capped to 64s (exponential backoff).

Prefetch start fragment although media not attached.

#### `startFragPrefetch`

(default: `false`)

Start prefetching start fragment although media not attached yet.
Max number of append retries.

#### ```appendErrorMaxRetry```

(default: `3`)

Max number of `sourceBuffer.appendBuffer()` retry upon error.
Such error could happen in loop with UHD streams, when internal buffer is full. (Quota Exceeding Error will be triggered). In that case we need to wait for the browser to evict some data before being able to append buffer correctly.

#### `loader`

(default: standard `XMLHttpRequest`-based URL loader)

Override standard URL loader by a custom one.
Could be useful for P2P or stubbing (testing).

Use this, if you want to overwrite both the fragment and the playlist loader.

Note: If `fLoader` or `pLoader` are used, they overwrite `loader`!

```js
  var customLoader = function () {
    /**
     * Calling load() will start retrieving content at given URL (HTTP GET).
     *
     * @param {string} url URL to load.
     * @param {string} responseType XHR response type (arraybuffer or default response type for playlist).
     * @param {Function} onSuccess Callback triggered upon successful loading of URL.
     *                             It should return XHR event and load stats object `{ trequest, tfirst, tload }`.
     * @param {Function} onError Callback triggered if any I/O error is met while loading fragment.
     * @param {Function} onTimeOut Callback triggered if loading is still not finished after a certain duration.
     * @param {number} timeout Timeout after which `onTimeOut` callback will be triggered (if loading is still not finished after that delay).
     * @param {number} maxRetry Max number of load retries.
     * @param {number} retryDelay Delay between an I/O error and following connection retry (ms). This to avoid spamming the server.
     */
    this.load = function (url, responseType, onSuccess, onError, onTimeOut, timeout, maxRetry, retryDelay) {};

    /** Abort any loading in progress. */
    this.abort = function () {};
    
    /** Destroy loading context. */
    this.destroy = function () {};
  }
```

#### `fLoader`

(default: `undefined`)

This enables the manipulation of the fragment loader.
Note: This will overwrite the default `loader`, as well as your own loader function (see above).

```js
  var customFragmentLoader = function() {
    // See `loader` for details.
  }
```

#### `pLoader`

(default: `undefined`)

This enables the manipulation of the playlist loader.
Note: This will overwrite the default `loader`, as well as your own loader function (see above).

```js
  var customPlaylistLoader = function() {
    // See `loader` for details.
  }
```

#### `xhrSetup`

(default: `undefined`)

`XMLHttpRequest` customization callback for default XHR based loader.

Parameter should be a function with one single argument (of type `XMLHttpRequest`).
If `xhrSetup` is specified, default loader will invoke it before calling `xhr.send()`.
This allows user to easily modify/setup XHR. See example below.

```js
  var config = {
    xhrSetup: function(xhr, url) {
      xhr.withCredentials = true; // do send cookies
    }
  }
```

#### `abrController`

(default: internal ABR controller)

Customized Adaptive Bitrate Streaming Controller.

Parameter should be a class providing 2 getters, 2 setters and a `destroy()` method:

 - get/set `nextAutoLevel`: return next auto-quality level/force next auto-quality level that should be returned (currently used for emergency switch down)
 - get/set `autoLevelCapping`: capping/max level value that could be used by ABR Controller
 - `destroy()`: should clean-up all used resources

#### `timelineController`

(default: internal track timeline controller)

Customized text track syncronization controller.

Parameter should be a class with a `destroy()` method:

 - `destroy()` : should clean-up all used resources

#### `enableCEA708Captions`

(default: `true`)

whether or not to enable CEA-708 captions

parameter should be a boolean

#### `stretchShortVideoTrack`

(default: `false`)

if a segment's video track is shorter than its audio track by > `min(maxSeekHole, maxBufferHole)`, extend the final video frame's duration to match the audio track's duration.
this helps playback continue in certain cases that might otherwise get stuck.

parameter should be a boolean

#### `abrEwmaFast`

(default: `0.0`)

Fast bitrate Exponential moving average half-life , used to compute average bitrate 
Half of the estimate is based on the last abrEwmaFast seconds of sample history.
parameter should be a float greater than 0

#### `abrEwmaSlow`

(default: `0.0`)

Slow bitrate Exponential moving average half-life , used to compute average bitrate 
Half of the estimate is based on the last abrEwmaFast seconds of sample history.
parameter should be a float greater than abrEwmaFast


#### `abrBandWidthFactor`

(default: `0.8`)

Scale factor to be applied against measured bandwidth average, to determine whether we can stay on current or lower quality level
If `abrBandWidthFactor * bandwidth average < level.bitrate` then ABR can switch to that level providing that it is equal or less than current level

#### `abrBandWidthUpFactor`

(default: `0.7`)

Scale factor to be applied against measured bandwidth average, to determine whether  we can switch up to a higher quality level
If `abrBandWidthUpFactor * bandwidth average < level.bitrate` then ABR can switch up to that quality level


## Video Binding/Unbinding API

#### `hls.attachMedia(videoElement)`

Calling this method will:

 - bind videoElement and hls instance,
 - create MediaSource and set it as video source
 - once MediaSource object is successfully created, MEDIA_ATTACHED event will be fired.

#### `hls.detachMedia()`

Calling this method will:

 - unbind VideoElement from hls instance,
 - signal the end of the stream on MediaSource
 - reset video source (`video.src = ''`)

## Quality switch Control API

By default, hls.js handles quality switch automatically, using heuristics based on fragment loading bitrate and quality level bandwidth exposed in the variant manifest.
It is also possible to manually control quality swith using below API.

#### `hls.levels`

- get: Return array of available quality levels.

#### `hls.currentLevel`

- get: Return current playback quality level.
- set: Trigger an immediate quality level switch to new quality level. This will pause the video if it was playing, flush the whole buffer, and fetch fragment matching with current position and requested quality level. Then resume the video if needed once fetched fragment will have been buffered.

Set to `-1` for automatic level selection.

#### `hls.nextLevel`

- get: Return next playback quality level (playback quality level for next buffered fragment). Return `-1` if next fragment not buffered yet.
- set: Trigger a quality level switch for next fragment. This could eventually flush already buffered next fragment.

Set to `-1` for automatic level selection.

#### `hls.loadLevel`

- get: return last loaded fragment quality level.
- set: set quality level for next loaded fragment.

Set to `-1` for automatic level selection.

#### `hls.nextLoadLevel`

- get: Return quality level that will be used to load next fragment.
- set: Force quality level for next loaded fragment. Quality level will be forced only for that fragment.
After a fragment at this quality level has been loaded, `hls.loadLevel` will prevail.

#### `hls.firstLevel`

- get: First level index (index of first level appearing in Manifest. it is usually defined as start level hint for player).

#### `hls.startLevel`

- get/set: Start level index (level of first fragment that will be played back).
  - if not overrided by user: first level appearing in manifest will be used as start level.
  - if -1: automatic start level selection, playback will start from level matching download bandwidth (determined from download of first segment).

Default value is `hls.firstLevel`.

#### `hls.autoLevelEnabled`

- get: Tell whether auto level selection is enabled or not.

#### `hls.autoLevelCapping`

- get/set: Capping/max level value that could be used by ABR Controller.

Default value is `-1` (no level capping).

## Version Control

#### `Hls.version`

Static getter: return hls.js dist version number.


## Network Loading Control API

By default, hls.js will automatically start loading quality level playlists, and fragments after `Hls.Events.MANIFEST_PARSED` event has been triggered (and video element has been attached).

However if `config.autoStartLoad` is set to `false`, the following method needs to be called to manually start playlist and fragments loading:

#### `hls.startLoad()`

Start/restart playlist/fragment loading. this is only effective if MANIFEST_PARSED event has been triggered and video element has been attached to hls object.

<<<<<<< HEAD

## Audio Tracks Control API

#### ```hls.audioTracks```
get : array of audio tracks exposed in manifest

#### ```hls.audioTrack```
get/set : audio track id (returned by)

## Runtime Events
=======
#### `hls.stopLoad()`

Stop playlist/fragment loading. could be resumed later on by calling `hls.startLoad()`
>>>>>>> ea02c09f


## Runtime Events

Hls.js fires a bunch of events, that could be registered as below:

```js
hls.on(Hls.Events.LEVEL_LOADED,function(event,data) {
  var level_duration = data.details.totalduration;
});
```

Full list of Events is available below:

  - `Hls.Events.MEDIA_ATTACHING`  - fired to attach Media to hls instance.
    -  data: { video , mediaSource }
  - `Hls.Events.MEDIA_ATTACHED`  - fired when Media has been succesfully attached to hls instance
    -  data: { video , mediaSource }
  - `Hls.Events.MEDIA_DETACHING`  - fired before detaching Media from hls instance
    -  data: { }
  - `Hls.Events.MEDIA_DETACHED`  - fired when Media has been detached from hls instance
    -  data: { }
  - `Hls.Events.MANIFEST_LOADING`  - fired to signal that a manifest loading starts
    -  data: { url : manifestURL }
  - `Hls.Events.MANIFEST_LOADED`  - fired after manifest has been loaded
<<<<<<< HEAD
    -  data: { levels : [available quality levels] , audioTracks : [ available audio tracks], url : manifestURL, stats : { trequest, tfirst, tload, mtime}}
=======
    -  data: { levels : [ available quality levels ], url : manifestURL, stats : { trequest, tfirst, tload, mtime } }
>>>>>>> ea02c09f
  - `Hls.Events.MANIFEST_PARSED`  - fired after manifest has been parsed
    -  data: { levels : [ available quality levels ], firstLevel : index of first quality level appearing in Manifest }
  - `Hls.Events.LEVEL_LOADING`  - fired when a level playlist loading starts
    -  data: { url : level URL, level : id of level being loaded }
  - `Hls.Events.LEVEL_LOADED`  - fired when a level playlist loading finishes
    -  data: { details : levelDetails object, levelId : id of loaded level, stats : { trequest, tfirst, tload, mtime } }
  - `Hls.Events.LEVEL_UPDATED`  - fired when a level's details have been updated based on previous details, after it has been loaded
    -  data: { details : levelDetails object, level : id of updated level }
  - `Hls.Events.LEVEL_PTS_UPDATED`  - fired when a level's PTS information has been updated after parsing a fragment
    -  data: { details : levelDetails object, level : id of updated level, drift: PTS drift observed when parsing last fragment }
  - `Hls.Events.LEVEL_SWITCH`  - fired when a level switch is requested
    -  data: { level : id of new level, it is the index of the array `Hls.levels` }
  - `Hls.Events.KEY_LOADING`  - fired when a decryption key loading starts
    -  data: { frag : fragment object }
  - `Hls.Events.KEY_LOADED`  - fired when a decryption key loading is completed
    -  data: { frag : fragment object }
  - `Hls.Events.FRAG_LOADING`  - fired when a fragment loading starts
    -  data: { frag : fragment object }
  - `Hls.Events.FRAG_LOAD_PROGRESS`  - fired when a fragment load is in progress
    - data: { frag : fragment object with frag.loaded=stats.loaded, stats : { trequest, tfirst, loaded, total } }
  - `Hls.Events.FRAG_LOADED`  - fired when a fragment loading is completed
<<<<<<< HEAD
    -  data: { frag : fragment object, payload : fragment payload, stats : { trequest, tfirst, tload, length}}
  - `Hls.Events.FRAG_PARSING_INIT_SEGMENT` - fired when Init Segment has been extracted from fragment
    -  data: { id: demuxer id, moov : moov MP4 box, codecs : codecs found while parsing fragment}
  - `Hls.Events.FRAG_PARSING_METADATA`  - fired when parsing id3 is completed
      -  data: { id: demuxer id, samples : [ id3 pes - pts and dts timestamp are relative, values are in seconds]}
  - `Hls.Events.FRAG_PARSING_DATA`  - fired when moof/mdat have been extracted from fragment
    -  data: { id: demuxer id, moof : moof MP4 box, mdat : mdat MP4 box, startPTS : PTS of first sample, endPTS : PTS of last sample, startDTS : DTS of first sample, endDTS : DTS of last sample, type : stream type (audio or video), nb : number of samples}
=======
    -  data: { frag : fragment object, payload : fragment payload, stats : { trequest, tfirst, tload, length } }
  - `Hls.Events.FRAG_PARSING_INIT_SEGMENT`  - fired when Init Segment has been extracted from fragment
    -  data: { moov : moov MP4 box, codecs : codecs found while parsing fragment }
  - `Hls.Events.FRAG_PARSING_USERDATA`  - fired when parsing sei text is completed
    -  data: { samples : [ sei samples pes ] }
  - `Hls.Events.FRAG_PARSING_METADATA`  - fired when parsing id3 is completed
    -  data: { samples : [ id3 pes - pts and dts timestamp are relative, values are in seconds ] }
  - `Hls.Events.FRAG_PARSING_DATA`  - fired when moof/mdat have been extracted from fragment
    -  data: { moof : moof MP4 box, mdat : mdat MP4 box, startPTS : PTS of first sample, endPTS : PTS of last sample, startDTS : DTS of first sample, endDTS : DTS of last sample, type : stream type (audio or video), nb : number of samples }
>>>>>>> ea02c09f
  - `Hls.Events.FRAG_PARSED`  - fired when fragment parsing is completed
    -  data: { id: demuxer id}
  - `Hls.Events.FRAG_BUFFERED`  - fired when fragment remuxed MP4 boxes have all been appended into SourceBuffer
<<<<<<< HEAD
    -  data: { id: demuxer id, frag : fragment object, stats : { trequest, tfirst, tload, tparsed, tbuffered, length} }
=======
    -  data: { frag : fragment object, stats : { trequest, tfirst, tload, tparsed, tbuffered, length } }
>>>>>>> ea02c09f
  - `Hls.Events.FRAG_CHANGED`  - fired when fragment matching with current video position is changing
    -  data: { frag : fragment object }
  - `Hls.Events.FPS_DROP` - triggered when FPS drop in last monitoring period is higher than given threshold
    -  data: { curentDropped : nb of dropped frames in last monitoring period, currentDecoded : nb of decoded frames in last monitoring period, totalDropped : total dropped frames on this video element }
  - `Hls.Events.FPS_DROP_LEVEL_CAPPING` - triggered when FPS drop triggers auto level capping
    - data: { level: suggested new auto level capping by fps controller, droppedLevel : level has to much dropped frame will be restricted }
  - `Hls.Events.ERROR` -  Identifier for an error event
    - data: { type : error type, details : error details, fatal : is error fatal or not, other error specific data }
  - `Hls.Events.DESTROYING` -  fired when hls.js instance starts destroying. Different from MEDIA_DETACHED as one could want to detach and reattach a video to the instance of hls.js to handle mid-rolls for example.
    - data: { }


## Errors

Full list of errors is described below:

### Network Errors

  - `Hls.ErrorDetails.MANIFEST_LOAD_ERROR` - raised when manifest loading fails because of a network error
    - data: { type : `NETWORK_ERROR`, details : `Hls.ErrorDetails.MANIFEST_LOAD_ERROR`, fatal : `true`, url : manifest URL, response : xhr response, loader : URL loader }
  - `Hls.ErrorDetails.MANIFEST_LOAD_TIMEOUT` - raised when manifest loading fails because of a timeout
    - data: { type : `NETWORK_ERROR`, details : `Hls.ErrorDetails.MANIFEST_LOAD_TIMEOUT`, fatal : `true`, url : manifest URL, loader : URL loader }
  - `Hls.ErrorDetails.MANIFEST_PARSING_ERROR` - raised when manifest parsing failed to find proper content
    - data: { type : `NETWORK_ERROR`, details : `Hls.ErrorDetails.MANIFEST_PARSING_ERROR`, fatal : `true`, url : manifest URL, reason : parsing error reason }
  - `Hls.ErrorDetails.LEVEL_LOAD_ERROR` - raised when level loading fails because of a network error
    - data: { type : `NETWORK_ERROR`, details : `Hls.ErrorDetails.LEVEL_LOAD_ERROR`, fatal : `true`, url : level URL, response : xhr response, loader : URL loader }
  - `Hls.ErrorDetails.LEVEL_LOAD_TIMEOUT` - raised when level loading fails because of a timeout
    - data: { type : `NETWORK_ERROR`, details : `Hls.ErrorDetails.LEVEL_LOAD_TIMEOUT`, fatal : `true`, url : level URL, loader : URL loader }
  - `Hls.ErrorDetails.LEVEL_SWITCH_ERROR` - raised when level switching fails
    - data: { type : `OTHER_ERROR`, details : `Hls.ErrorDetails.LEVEL_SWITCH_ERROR`, fatal : `false`, level : failed level index, reason : failure reason }
  - `Hls.ErrorDetails.FRAG_LOAD_ERROR` - raised when fragment loading fails because of a network error
    - data: { type : `NETWORK_ERROR`, details : `Hls.ErrorDetails.FRAG_LOAD_ERROR`, fatal : `true` or `false`, frag : fragment object, response : xhr response }
  - `Hls.ErrorDetails.FRAG_LOOP_LOADING_ERROR` - raised upon detection of same fragment being requested in loop
    - data: { type : `NETWORK_ERROR`, details : `Hls.ErrorDetails.FRAG_LOOP_LOADING_ERROR`, fatal : `true` or `false`, frag : fragment object }
  - `Hls.ErrorDetails.FRAG_LOAD_TIMEOUT` - raised when fragment loading fails because of a timeout
    - data: { type : `NETWORK_ERROR`, details : `Hls.ErrorDetails.FRAG_LOAD_TIMEOUT`, fatal : `true` or `false`, frag : fragment object }
  - `Hls.ErrorDetails.FRAG_PARSING_ERROR` - raised when fragment parsing fails
    - data: { type : `NETWORK_ERROR`, details : `Hls.ErrorDetails.FRAG_PARSING_ERROR`, fatal : `true` or `false`, reason : failure reason }

### Media Errors

  - `Hls.ErrorDetails.MANIFEST_INCOMPATIBLE_CODECS_ERROR` - raised when manifest only contains quality level with codecs incompatible with MediaSource Engine.
    - data: { type : `MEDIA_ERROR`, details : `Hls.ErrorDetails.MANIFEST_INCOMPATIBLE_CODECS_ERROR`, fatal : `true`, url : manifest URL }
  - ```Hls.ErrorDetails.BUFFER_ADD_CODEC_ERROR``` - raised when MediaSource fails to add new sourceBuffer
    - data: { type : `MEDIA_ERROR`, details : `Hls.ErrorDetails.BUFFER_ADD_CODEC_ERROR`, fatal : `false`, err : error raised by MediaSource, mimeType: mimeType on which the failure happened }
  - `Hls.ErrorDetails.BUFFER_APPEND_ERROR` - raised when exception is raised while calling buffer append
    - data: { type : `MEDIA_ERROR`, details : `Hls.ErrorDetails.BUFFER_APPEND_ERROR`, fatal : `true`, frag : fragment object }
  - `Hls.ErrorDetails.BUFFER_APPENDING_ERROR` - raised when exception is raised during buffer appending
    - data: { type : `MEDIA_ERROR`, details : `Hls.ErrorDetails.BUFFER_APPENDING_ERROR`, fatal : `false` }
  - `Hls.ErrorDetails.BUFFER_STALLED_ERROR` - raised when playback is stuck because buffer is running out of data
    - data: { type : `MEDIA_ERROR`, details : `Hls.ErrorDetails.BUFFER_STALLED_ERROR`, fatal : `false` }
  - `Hls.ErrorDetails.BUFFER_FULL_ERROR` - raised when no data can be appended anymore in media buffer because it is full. this error is recovered automatically by performing a smooth level switching that empty buffers (without disrupting the playback) and reducing the max buffer length.
    - data: { type : `MEDIA_ERROR`, details : `Hls.ErrorDetails.BUFFER_FULL_ERROR`, fatal : `false` }
  - `Hls.ErrorDetails.BUFFER_SEEK_OVER_HOLE` - raised after hls.js seeks over a buffer hole to unstuck the playback, 
    - data: { type : `MEDIA_ERROR`, details : `Hls.ErrorDetails.BUFFER_SEEK_OVER_HOLE`, fatal : `false`, hole : hole duration }


## Objects

### Level

A `Level` object represents a given quality level.
It contains quality level related info, retrieved from manifest, such as:

* level bitrate
* used codecs
* video width/height
* level name
* level URL

See sample `Level` object below:

```js
{
  url: [ 'http://levelURL.com', 'http://levelURLfailover.com' ],
  bitrate: 246440,
  name: "240",
  codecs: "mp4a.40.5,avc1.42000d",
  width: 320,
  height: 136,
}
```

- `url` is an array that might contains several items if failover/redundant streams are found in the manifest.

### LevelDetails

A `LevelDetails` object contains level details retrieved after level playlist parsing, they are specified below:

* start sequence number
* end sequence number
* level total duration
* level fragment target duration
* array of fragments info
* is this level a live playlist or not?

See sample object below, available after corresponding `LEVEL_LOADED` event has been fired:

```js
{
  startSN: 0,
  endSN: 50,
  totalduration: 510,
  targetduration: 10,
  fragments: Array(51),
  live: false
}
```

### Fragment

The `Fragment` object contains fragment related info, such as:

* fragment URL
* fragment duration
* fragment sequence number
* fragment start offset
* level identifier

See sample object below:

```js
{
  duration: 10,
  level: 3,
  sn: 35,
  start: 30,
  url: 'http://fragURL.com'
}
```<|MERGE_RESOLUTION|>--- conflicted
+++ resolved
@@ -642,10 +642,11 @@
 However if `config.autoStartLoad` is set to `false`, the following method needs to be called to manually start playlist and fragments loading:
 
 #### `hls.startLoad()`
-
 Start/restart playlist/fragment loading. this is only effective if MANIFEST_PARSED event has been triggered and video element has been attached to hls object.
 
-<<<<<<< HEAD
+#### `hls.stopLoad()`
+Stop playlist/fragment loading. could be resumed later on by calling `hls.startLoad()`
+
 
 ## Audio Tracks Control API
 
@@ -654,14 +655,6 @@
 
 #### ```hls.audioTrack```
 get/set : audio track id (returned by)
-
-## Runtime Events
-=======
-#### `hls.stopLoad()`
-
-Stop playlist/fragment loading. could be resumed later on by calling `hls.startLoad()`
->>>>>>> ea02c09f
-
 
 ## Runtime Events
 
@@ -686,11 +679,7 @@
   - `Hls.Events.MANIFEST_LOADING`  - fired to signal that a manifest loading starts
     -  data: { url : manifestURL }
   - `Hls.Events.MANIFEST_LOADED`  - fired after manifest has been loaded
-<<<<<<< HEAD
     -  data: { levels : [available quality levels] , audioTracks : [ available audio tracks], url : manifestURL, stats : { trequest, tfirst, tload, mtime}}
-=======
-    -  data: { levels : [ available quality levels ], url : manifestURL, stats : { trequest, tfirst, tload, mtime } }
->>>>>>> ea02c09f
   - `Hls.Events.MANIFEST_PARSED`  - fired after manifest has been parsed
     -  data: { levels : [ available quality levels ], firstLevel : index of first quality level appearing in Manifest }
   - `Hls.Events.LEVEL_LOADING`  - fired when a level playlist loading starts
@@ -712,7 +701,6 @@
   - `Hls.Events.FRAG_LOAD_PROGRESS`  - fired when a fragment load is in progress
     - data: { frag : fragment object with frag.loaded=stats.loaded, stats : { trequest, tfirst, loaded, total } }
   - `Hls.Events.FRAG_LOADED`  - fired when a fragment loading is completed
-<<<<<<< HEAD
     -  data: { frag : fragment object, payload : fragment payload, stats : { trequest, tfirst, tload, length}}
   - `Hls.Events.FRAG_PARSING_INIT_SEGMENT` - fired when Init Segment has been extracted from fragment
     -  data: { id: demuxer id, moov : moov MP4 box, codecs : codecs found while parsing fragment}
@@ -720,25 +708,10 @@
       -  data: { id: demuxer id, samples : [ id3 pes - pts and dts timestamp are relative, values are in seconds]}
   - `Hls.Events.FRAG_PARSING_DATA`  - fired when moof/mdat have been extracted from fragment
     -  data: { id: demuxer id, moof : moof MP4 box, mdat : mdat MP4 box, startPTS : PTS of first sample, endPTS : PTS of last sample, startDTS : DTS of first sample, endDTS : DTS of last sample, type : stream type (audio or video), nb : number of samples}
-=======
-    -  data: { frag : fragment object, payload : fragment payload, stats : { trequest, tfirst, tload, length } }
-  - `Hls.Events.FRAG_PARSING_INIT_SEGMENT`  - fired when Init Segment has been extracted from fragment
-    -  data: { moov : moov MP4 box, codecs : codecs found while parsing fragment }
-  - `Hls.Events.FRAG_PARSING_USERDATA`  - fired when parsing sei text is completed
-    -  data: { samples : [ sei samples pes ] }
-  - `Hls.Events.FRAG_PARSING_METADATA`  - fired when parsing id3 is completed
-    -  data: { samples : [ id3 pes - pts and dts timestamp are relative, values are in seconds ] }
-  - `Hls.Events.FRAG_PARSING_DATA`  - fired when moof/mdat have been extracted from fragment
-    -  data: { moof : moof MP4 box, mdat : mdat MP4 box, startPTS : PTS of first sample, endPTS : PTS of last sample, startDTS : DTS of first sample, endDTS : DTS of last sample, type : stream type (audio or video), nb : number of samples }
->>>>>>> ea02c09f
   - `Hls.Events.FRAG_PARSED`  - fired when fragment parsing is completed
     -  data: { id: demuxer id}
   - `Hls.Events.FRAG_BUFFERED`  - fired when fragment remuxed MP4 boxes have all been appended into SourceBuffer
-<<<<<<< HEAD
     -  data: { id: demuxer id, frag : fragment object, stats : { trequest, tfirst, tload, tparsed, tbuffered, length} }
-=======
-    -  data: { frag : fragment object, stats : { trequest, tfirst, tload, tparsed, tbuffered, length } }
->>>>>>> ea02c09f
   - `Hls.Events.FRAG_CHANGED`  - fired when fragment matching with current video position is changing
     -  data: { frag : fragment object }
   - `Hls.Events.FPS_DROP` - triggered when FPS drop in last monitoring period is higher than given threshold
